--- conflicted
+++ resolved
@@ -1281,11 +1281,7 @@
     // yuyv yields 2 3-byte pixels per yuyv chunk
     let rgb_buf_size = (data.len() / 4) * (2 * pixel_size);
 
-<<<<<<< HEAD
-    let mut dest = Vec::with_capacity(rgb_buf_size);
-=======
     let mut dest = vec![0; rgb_buf_size];
->>>>>>> bf6301b8
     buf_yuyv422_to_rgb(data, &mut dest, rgba)?;
 
     Ok(dest)
